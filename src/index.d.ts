/**
 * Copyright (c) 2019-present, GraphQL Foundation
 *
 * This source code is licensed under the MIT license found in the
 * LICENSE file in the root directory of this source tree.
 */

/**
 * DataLoader creates a public API for loading data from a particular
 * data back-end with unique keys such as the id column of a SQL table
 * or document name in a MongoDB database, given a batch loading function.
 *
 * Each DataLoader instance contains a unique memoized cache. Use caution
 * when used in long-lived applications or those which serve many users
 * with different access permissions and consider creating a new instance
 * per web request.
 */
declare class DataLoader<K, V, C = K> {

  constructor(batchLoadFn: DataLoader.BatchLoadFn<K, V>, options?: DataLoader.Options<K, V, C>);

  /**
   * Loads a key, returning a `Promise` for the value represented by that key.
   */
  load(key: K): Promise<V>;

  /**
   * Loads multiple keys, promising an array of values:
   *
   *     var [ a, b ] = await myLoader.loadMany([ 'a', 'b' ]);
   *
   * This is equivalent to the more verbose:
   *
   *     var [ a, b ] = await Promise.all([
   *       myLoader.load('a'),
   *       myLoader.load('b')
   *     ]);
   *
   */
  loadMany(keys: ReadonlyArray<K>): Promise<V[]>;

  /**
   * Clears the value at `key` from the cache, if it exists. Returns itself for
   * method chaining.
   */
  clear(key: K): this;

  /**
   * Clears the entire cache. To be used when some event results in unknown
   * invalidations across this particular `DataLoader`. Returns itself for
   * method chaining.
   */
  clearAll(): this;

  /**
   * Adds the provied key and value to the cache. If the key already exists, no
   * change is made. Returns itself for method chaining.
   */
  prime(key: K, value: V): this;
}

declare namespace DataLoader {
  // If a custom cache is provided, it must be of this type (a subset of ES6 Map).
  export type CacheMap<K, V> = {
    get(key: K): V | void;
    set(key: K, value: V): any;
    delete(key: K): any;
    clear(): any;
  }

  // A Function, which when given an Array of keys, returns a Promise of an Array
  // of values or Errors.
<<<<<<< HEAD
  export type BatchLoadFn<K, V> = (keys: ReadonlyArray<K>) => Promise<Array<V | Error>>;
=======
  export type BatchLoadFn<K, V> = (keys: K[]) => PromiseLike<Array<V | Error>>;
>>>>>>> 80396ee9

  // Optionally turn off batching or caching or provide a cache key function or a
  // custom cache instance.
  export type Options<K, V, C = K> = {

    /**
     * Default `true`. Set to `false` to disable batching,
     * instead immediately invoking `batchLoadFn` with a
     * single load key.
     */
    batch?: boolean,

    /**
     * Default `Infinity`. Limits the number of items that get
     * passed in to the `batchLoadFn`.
     */
    maxBatchSize?: number;

    /**
     * Default `true`. Set to `false` to disable memoization caching,
     * instead creating a new Promise and new key in the `batchLoadFn` for every
     * load of the same key.
     */
    cache?: boolean,

    /**
     * A function to produce a cache key for a given load key.
     * Defaults to `key => key`. Useful to provide when JavaScript
     * objects are keys and two similarly shaped objects should
     * be considered equivalent.
     */
    cacheKeyFn?: (key: K) => C,

    /**
     * An instance of Map (or an object with a similar API) to
     * be used as the underlying cache for this loader.
     * Default `new Map()`.
     */
    cacheMap?: CacheMap<C, Promise<V>>;
  }
}

export = DataLoader;<|MERGE_RESOLUTION|>--- conflicted
+++ resolved
@@ -70,11 +70,8 @@
 
   // A Function, which when given an Array of keys, returns a Promise of an Array
   // of values or Errors.
-<<<<<<< HEAD
-  export type BatchLoadFn<K, V> = (keys: ReadonlyArray<K>) => Promise<Array<V | Error>>;
-=======
-  export type BatchLoadFn<K, V> = (keys: K[]) => PromiseLike<Array<V | Error>>;
->>>>>>> 80396ee9
+  export type BatchLoadFn<K, V> = 
+    (keys: ReadonlyArray<K>) => PromiseLike<Array<V | Error>>;
 
   // Optionally turn off batching or caching or provide a cache key function or a
   // custom cache instance.
